<topnav icon="fa fa-fw fa-users" title="Global Orgs" subnav="true">
	<ul class="nav">
		<li class="active"><a href="admin/orgs">List</a></li>
	</ul>
</topnav>

<div class="page-container" style="background: transparent; border: 0;">
	<div class="page-wide">
		<h2>
			Organizations
		</h2>
<<<<<<< HEAD
    <table class="filter-table form-inline">
			<thead>
				<tr>
					<th>Id</th>
					<th>Name</th>
          <th></th>
				</tr>
			</thead>
			<tbody>
				<tr ng-repeat="org in orgs">
          <td>{{org.id}}</td>
					<td>{{org.name}}</td>
					<td class="text-right">
						<a href="admin/orgs/edit/{{org.id}}" class="btn btn-inverse btn-small">
							<i class="fa fa-edit"></i>
							Edit
						</a>
						&nbsp;&nbsp;
						<a ng-click="deleteOrg(org)" class="btn btn-danger btn-small">
							<i class="fa fa-remove"></i>
						</a>
					</td>
				</tr>
			</tbody>
=======

		<table class="grafana-options-table">
			<tr>
				<th style="text-align:left">Id</th>
				<th>Name</th>
				<th></th>
			</tr>
			<tr ng-repeat="org in orgs">
        <td>{{org.id}}</td>
				<td>{{org.name}}</td>
				<td style="width: 1%">
					<a href="admin/orgs/edit/{{org.id}}" class="btn btn-inverse btn-small">
						<i class="fa fa-edit"></i>
						Edit
					</a>
					&nbsp;&nbsp;
					<a ng-click="deleteOrg(org)" class="btn btn-danger btn-small">
						<i class="fa fa-remove"></i>
					</a>
				</td>
			</tr>
>>>>>>> 3d178c8e
		</table>

	</div>
</div><|MERGE_RESOLUTION|>--- conflicted
+++ resolved
@@ -9,7 +9,6 @@
 		<h2>
 			Organizations
 		</h2>
-<<<<<<< HEAD
     <table class="filter-table form-inline">
 			<thead>
 				<tr>
@@ -34,30 +33,6 @@
 					</td>
 				</tr>
 			</tbody>
-=======
-
-		<table class="grafana-options-table">
-			<tr>
-				<th style="text-align:left">Id</th>
-				<th>Name</th>
-				<th></th>
-			</tr>
-			<tr ng-repeat="org in orgs">
-        <td>{{org.id}}</td>
-				<td>{{org.name}}</td>
-				<td style="width: 1%">
-					<a href="admin/orgs/edit/{{org.id}}" class="btn btn-inverse btn-small">
-						<i class="fa fa-edit"></i>
-						Edit
-					</a>
-					&nbsp;&nbsp;
-					<a ng-click="deleteOrg(org)" class="btn btn-danger btn-small">
-						<i class="fa fa-remove"></i>
-					</a>
-				</td>
-			</tr>
->>>>>>> 3d178c8e
 		</table>
-
 	</div>
 </div>