import angular from 'angular';
// @ts-ignore
import baron from 'baron';
import { CoreEvents } from 'app/types';
import { PanelEvents } from '@grafana/data';
import { PanelModel } from '../dashboard/state';
import { PanelCtrl } from './panel_ctrl';

const module = angular.module('grafana.directives');

const panelTemplate = `
  <ng-transclude class="panel-height-helper"></ng-transclude>
`;

module.directive('grafanaPanel', ($rootScope, $document, $timeout) => {
  return {
    restrict: 'E',
    template: panelTemplate,
    transclude: true,
    scope: { ctrl: '=' },
    link: (scope: any, elem) => {
      const ctrl: PanelCtrl = scope.ctrl;
      const panel: PanelModel = scope.ctrl.panel;

      let panelScrollbar: any;

      function resizeScrollableContent() {
        if (panelScrollbar) {
          panelScrollbar.update();
        }
      }

      ctrl.events.on(PanelEvents.componentDidMount, () => {
        if ((ctrl as any).__proto__.constructor.scrollable) {
          const scrollRootClass = 'baron baron__root baron__clipper panel-content--scrollable';
          const scrollerClass = 'baron__scroller';
          const scrollBarHTML = `
            <div class="baron__track">
              <div class="baron__bar"></div>
            </div>
          `;

          const scrollRoot = elem;
          const scroller = elem.find(':first').find(':first');

          scrollRoot.addClass(scrollRootClass);
          $(scrollBarHTML).appendTo(scrollRoot);
          scroller.addClass(scrollerClass);

          panelScrollbar = baron({
            root: scrollRoot[0],
            scroller: scroller[0],
            bar: '.baron__bar',
            barOnCls: '_scrollbar',
            scrollingCls: '_scrolling',
          });

          panelScrollbar.scroll();
        }
      });

      function onPanelSizeChanged() {
        $timeout(() => {
          resizeScrollableContent();
          ctrl.render();
        });
      }

<<<<<<< HEAD
      ctrl.events.on(CoreEvents.viewModeChanged, () => {
=======
      function onViewModeChanged() {
>>>>>>> 3fae28be
        // first wait one pass for dashboard fullscreen view mode to take effect (classses being applied)
        setTimeout(() => {
          // then wait another cycle (this might not be needed)
          $timeout(() => {
            ctrl.render();
            resizeScrollableContent();
          });
        }, 10);
      }

      function onPanelModelRender(payload?: any) {
        ctrl.height = scope.$parent.$parent.size.height;
        ctrl.width = scope.$parent.$parent.size.width;
      }

      function onPanelModelRefresh() {
        ctrl.height = scope.$parent.$parent.size.height;
        ctrl.width = scope.$parent.$parent.size.width;
      }

      panel.events.on(PanelEvents.refresh, onPanelModelRefresh);
      panel.events.on(PanelEvents.render, onPanelModelRender);
      panel.events.on(PanelEvents.panelSizeChanged, onPanelSizeChanged);
      panel.events.on(PanelEvents.viewModeChanged, onViewModeChanged);

      scope.$on('$destroy', () => {
        elem.off();

        panel.events.emit(PanelEvents.panelTeardown);
        panel.events.removeAllListeners();

        if (panelScrollbar) {
          panelScrollbar.dispose();
        }
      });
    },
  };
});<|MERGE_RESOLUTION|>--- conflicted
+++ resolved
@@ -66,11 +66,7 @@
         });
       }
 
-<<<<<<< HEAD
-      ctrl.events.on(CoreEvents.viewModeChanged, () => {
-=======
       function onViewModeChanged() {
->>>>>>> 3fae28be
         // first wait one pass for dashboard fullscreen view mode to take effect (classses being applied)
         setTimeout(() => {
           // then wait another cycle (this might not be needed)
