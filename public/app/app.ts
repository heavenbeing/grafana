--- conflicted
+++ resolved
@@ -25,12 +25,7 @@
 import config from 'app/core/config';
 // @ts-ignore ignoring this for now, otherwise we would have to extend _ interface with move
 import _ from 'lodash';
-<<<<<<< HEAD
-import { setLocale, setMarkdownOptions, AppEvents } from '@grafana/data';
-=======
 import { AppEvents, setLocale, setMarkdownOptions, standardFieldConfigEditorRegistry } from '@grafana/data';
-import appEvents from 'app/core/app_events';
->>>>>>> fe16028e
 import { addClassIfNoOverlayScrollbar } from 'app/core/utils/scrollbar';
 import { checkBrowserCompatibility } from 'app/core/utils/browser';
 import { importPluginModule } from 'app/features/plugins/plugin_loader';
@@ -44,7 +39,6 @@
 
 import 'app/routes/GrafanaCtrl';
 import 'app/features/all';
-<<<<<<< HEAD
 import bridgeReactAngularRouting from './core/navigation/bridgeAngularReactRouting';
 import ReactDOM from 'react-dom';
 import React from 'react';
@@ -52,9 +46,7 @@
 import { LoadDashboardCtrl, NewDashboardCtrl } from './routes/dashboard_loaders';
 import { configureStore } from './store/configureStore';
 import DashboardImportCtrl from './features/manage-dashboards/DashboardImportCtrl';
-=======
 import { getStandardFieldConfigs } from '@grafana/ui';
->>>>>>> fe16028e
 
 // add move to lodash for backward compatabiltiy
 // @ts-ignore
@@ -97,12 +89,9 @@
     setLocale(config.bootData.user.locale);
 
     setMarkdownOptions({ sanitize: !config.disableSanitizeHtml });
-<<<<<<< HEAD
     configureStore();
-=======
     standardFieldConfigEditorRegistry.setInit(getStandardFieldConfigs);
 
->>>>>>> fe16028e
     app.config(
       (
         $locationProvider: angular.ILocationProvider,
