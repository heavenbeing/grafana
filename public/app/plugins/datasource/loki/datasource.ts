--- conflicted
+++ resolved
@@ -34,7 +34,6 @@
   DataQueryRequest,
   DataQueryResponse,
   AnnotationQueryRequest,
-  ExploreMode,
   ScopedVars,
 } from '@grafana/data';
 
@@ -48,10 +47,7 @@
   LokiRangeQueryRequest,
   LokiStreamResponse,
 } from './types';
-<<<<<<< HEAD
-
-=======
->>>>>>> 003fb4a3
+
 import { LegacyTarget, LiveStreams } from './live_streams';
 import LanguageProvider from './language_provider';
 
