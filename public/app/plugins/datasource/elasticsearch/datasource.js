define([
  'angular',
  'lodash',
  'moment',
  'app/core/utils/kbn',
  './query_builder',
  './index_pattern',
  './elastic_response',
  './query_ctrl',
],
function (angular, _, moment, kbn, ElasticQueryBuilder, IndexPattern, ElasticResponse) {
  'use strict';

  /** @ngInject */
  function ElasticDatasource(instanceSettings, $q, backendSrv, templateSrv, timeSrv) {
    this.basicAuth = instanceSettings.basicAuth;
    this.withCredentials = instanceSettings.withCredentials;
    this.url = instanceSettings.url;
    this.name = instanceSettings.name;
    this.index = instanceSettings.index;
    this.timeField = instanceSettings.jsonData.timeField;
    this.esVersion = instanceSettings.jsonData.esVersion;
    this.indexPattern = new IndexPattern(instanceSettings.index, instanceSettings.jsonData.interval);
    this.interval = instanceSettings.jsonData.timeInterval;
    this.queryBuilder = new ElasticQueryBuilder({
      timeField: this.timeField,
      esVersion: this.esVersion,
    });

    this._request = function(method, url, data) {
      var options = {
        url: this.url + "/" + url,
        method: method,
        data: data
      };

      if (this.basicAuth || this.withCredentials) {
        options.withCredentials = true;
      }
      if (this.basicAuth) {
        options.headers = {
          "Authorization": this.basicAuth
        };
      }

      return backendSrv.datasourceRequest(options);
    };

    this._get = function(url) {
      var range = timeSrv.timeRange();
      var index_list = this.indexPattern.getIndexList(range.from.valueOf(), range.to.valueOf());
      if (_.isArray(index_list) && index_list.length) {
        return this._request('GET', index_list[0] + url).then(function(results) {
          results.data.$$config = results.config;
          return results.data;
        });
      } else {
        return this._request('GET', this.indexPattern.getIndexForToday() + url).then(function(results) {
          results.data.$$config = results.config;
          return results.data;
        });
      }
    };

    this._post = function(url, data) {
      return this._request('POST', url, data).then(function(results) {
        results.data.$$config = results.config;
        return results.data;
      });
    };

    this.annotationQuery = function(options) {
      var annotation = options.annotation;
      var timeField = annotation.timeField || '@timestamp';
      var queryString = annotation.query || '*';
      var tagsField = annotation.tagsField || 'tags';
      var titleField = annotation.titleField || 'desc';
      var textField = annotation.textField || null;

      var range = {};
      range[timeField]= {
        from: options.range.from.valueOf(),
        to: options.range.to.valueOf(),
      };

      if (this.esVersion >= 2) {
        range[timeField]["format"] = "epoch_millis";
      }

      var queryInterpolated = templateSrv.replace(queryString, {}, 'lucene');
      var query = { "bool": { "must": [{ "range": range }, { "query_string": { "query": queryInterpolated } }] }};

      var data = {
        "query" : query,
        "size": 10000
      };

      // fields field not supported on ES 5.x
      if (this.esVersion < 5) {
        data["fields"] = [timeField, "_source"];
      }

      var header = {search_type: "query_then_fetch", "ignore_unavailable": true};

      // old elastic annotations had index specified on them
      if (annotation.index) {
        header.index = annotation.index;
      } else {
        header.index = this.indexPattern.getIndexList(options.range.from, options.range.to);
      }

      var payload = angular.toJson(header) + '\n' + angular.toJson(data) + '\n';

      return this._post('_msearch', payload).then(function(res) {
        var list = [];
        var hits = res.responses[0].hits.hits;

        var getFieldFromSource = function(source, fieldName) {
          if (!fieldName) { return; }

          var fieldNames = fieldName.split('.');
          var fieldValue = source;

          for (var i = 0; i < fieldNames.length; i++) {
            fieldValue = fieldValue[fieldNames[i]];
            if (!fieldValue) {
              console.log('could not find field in annotation: ', fieldName);
              return '';
            }
          }

          if (_.isArray(fieldValue)) {
            fieldValue = fieldValue.join(', ');
          }
          return fieldValue;
        };

        for (var i = 0; i < hits.length; i++) {
          var source = hits[i]._source;
          var time = source[timeField];
          if (typeof hits[i].fields !== 'undefined') {
            var fields = hits[i].fields;
            if (_.isString(fields[timeField]) || _.isNumber(fields[timeField])) {
              time = fields[timeField];
            }
          }

          var event = {
            annotation: annotation,
            time: moment.utc(time).valueOf(),
            title: getFieldFromSource(source, titleField),
            tags: getFieldFromSource(source, tagsField),
            text: getFieldFromSource(source, textField)
          };

          list.push(event);
        }
        return list;
      });
    };

    this.testDatasource = function() {
      return this._get('/_stats').then(function() {
        return { status: "success", message: "Data source is working", title: "Success" };
      }, function(err) {
        if (err.data && err.data.error) {
          return { status: "error", message: angular.toJson(err.data.error), title: "Error" };
        } else {
          return { status: "error", message: err.status, title: "Error" };
        }
      });
    };

    this.getQueryHeader = function(searchType, timeFrom, timeTo) {
      var header = {search_type: searchType, "ignore_unavailable": true};
      header.index = this.indexPattern.getIndexList(timeFrom, timeTo);
      return angular.toJson(header);
    };

    this.query = function(options) {
      var payload = "";
      var target;
      var sentTargets = [];

      // add global adhoc filters to timeFilter
      var adhocFilters = templateSrv.getAdhocFilters(this.name);

      for (var i = 0; i < options.targets.length; i++) {
        target = options.targets[i];
        if (target.hide) {continue;}

        var queryObj = this.queryBuilder.build(target, adhocFilters);
        var esQuery = angular.toJson(queryObj);
        var luceneQuery = target.query || '*';
        luceneQuery = templateSrv.replace(luceneQuery, options.scopedVars, 'lucene');
        luceneQuery = angular.toJson(luceneQuery);

        // remove inner quotes
        luceneQuery = luceneQuery.substr(1, luceneQuery.length - 2);
        esQuery = esQuery.replace("$lucene_query", luceneQuery);

        var searchType = (queryObj.size === 0 && this.esVersion < 5) ? 'count' : 'query_then_fetch';
        var header = this.getQueryHeader(searchType, options.range.from, options.range.to);
        payload +=  header + '\n';

        payload += esQuery + '\n';
        sentTargets.push(target);
      }

      if (sentTargets.length === 0) {
        return $q.when([]);
      }

      payload = payload.replace(/\$interval/g, options.interval);
      payload = payload.replace(/\$timeFrom/g, options.range.from.valueOf());
      payload = payload.replace(/\$timeTo/g, options.range.to.valueOf());
      payload = templateSrv.replace(payload, options.scopedVars);

      return this._post('_msearch', payload).then(function(res) {
        return new ElasticResponse(sentTargets, res).getTimeSeries();
      });
    };

    this.getFields = function(query) {
      return this._get('/_mapping').then(function(result) {
        var typeMap = {
          'float': 'number',
          'double': 'number',
          'integer': 'number',
          'long': 'number',
          'date': 'date',
          'string': 'string',
          'nested': 'nested'
        };

        // Store subfield names: [system, process, cpu, total] -> system.process.cpu.total
        var fieldNameParts = [];
        var fields = {};
        function getFieldsRecursively(obj) {
          for (var key in obj) {
            var subObj = obj[key];

            // Check mapping field for nested fields
            if (subObj.hasOwnProperty('properties')) {
              fieldNameParts.push(key);
              getFieldsRecursively(subObj.properties);
            } else {
              var fieldName = fieldNameParts.concat(key).join('.');

              // Hide meta-fields and check field type
              if (key[0] !== '_' &&
                  (!query.type ||
                   query.type && typeMap[subObj.type] === query.type)) {

                fields[fieldName] = {
                  text: fieldName,
                  type: subObj.type
                };
              }
            }
          }
          fieldNameParts.pop();
        }

        for (var indexName in result) {
          var index = result[indexName];
          if (index && index.mappings) {
            var mappings = index.mappings;
            for (var typeName in mappings) {
              var properties = mappings[typeName].properties;
              getFieldsRecursively(properties);
            }
          }
        }

        // transform to array
        return _.map(fields, function(value) {
          return value;
        });
      });
    };

    this.getTerms = function(queryDef) {
      var range = timeSrv.timeRange();
      var searchType = this.esVersion >= 5 ? 'query_then_fetch' : 'count' ;
      var header = this.getQueryHeader(searchType, range.from, range.to);
      var esQuery = angular.toJson(this.queryBuilder.getTermsQuery(queryDef));

      esQuery = esQuery.replace(/\$timeFrom/g, range.from.valueOf());
      esQuery = esQuery.replace(/\$timeTo/g, range.to.valueOf());
      esQuery = header + '\n' + esQuery + '\n';

<<<<<<< HEAD
      return this._post('_msearch?search_type=' + searchType, esQuery).then(function(res) {
=======
      return this._post('_msearch?search_type=count', esQuery).then(function(res) {
        if (!res.responses[0].aggregations) {
          return [];
        }

>>>>>>> aa781144
        var buckets = res.responses[0].aggregations["1"].buckets;
        return _.map(buckets, function(bucket) {
          return {text: bucket.key, value: bucket.key};
        });
      });
    };

    this.metricFindQuery = function(query) {
      query = angular.fromJson(query);
      query.query = templateSrv.replace(query.query || '*', {}, 'lucene');

      if (!query) {
        return $q.when([]);
      }

      if (query.find === 'fields') {
        return this.getFields(query);
      }
      if (query.find === 'terms') {
        return this.getTerms(query);
      }
    };

    this.getTagKeys = function() {
      return this.getFields({});
    };

    this.getTagValues = function(options) {
      return this.getTerms({field: options.key, query: '*'});
    };
  }

  return {
    ElasticDatasource: ElasticDatasource
  };
});<|MERGE_RESOLUTION|>--- conflicted
+++ resolved
@@ -290,15 +290,11 @@
       esQuery = esQuery.replace(/\$timeTo/g, range.to.valueOf());
       esQuery = header + '\n' + esQuery + '\n';
 
-<<<<<<< HEAD
       return this._post('_msearch?search_type=' + searchType, esQuery).then(function(res) {
-=======
-      return this._post('_msearch?search_type=count', esQuery).then(function(res) {
         if (!res.responses[0].aggregations) {
           return [];
         }
 
->>>>>>> aa781144
         var buckets = res.responses[0].aggregations["1"].buckets;
         return _.map(buckets, function(bucket) {
           return {text: bucket.key, value: bucket.key};
