import { DataQueryError, DataQueryRequest, DataQueryTimings } from './datasource';
import { PluginMeta } from './plugin';
import { ScopedVars } from './ScopedVars';
import { LoadingState } from './data';
import { DataFrame } from './dataFrame';
import { AbsoluteTimeRange, TimeRange, TimeZone } from './time';
<<<<<<< HEAD
import { BusEventWithPayload, EventBus } from '../utils/EventBus';
=======
import { FieldConfigSource } from './fieldOverrides';
import { Registry } from '../utils';
import { StandardEditorProps } from '../field';
import { OptionsEditorItem } from './OptionsUIRegistryBuilder';
>>>>>>> 3fae28be

export type InterpolateFunction = (value: string, scopedVars?: ScopedVars, format?: string | Function) => string;

export interface PanelPluginMeta extends PluginMeta {
  skipDataQuery?: boolean;
  hideFromList?: boolean;
  sort: number;
}

export interface PanelData {
  /**
   * State of the data (loading, done, error, streaming)
   */
  state: LoadingState;

  /**
   * Contains data frames with field overrides applied
   */
  series: DataFrame[];

  /**
   * Request contains the queries and properties sent to the datasource
   */
  request?: DataQueryRequest;

  /**
   * Timing measurements
   */
  timings?: DataQueryTimings;

  /**
   * Any query errors
   */
  error?: DataQueryError;

  /**
   *  Contains the range from the request or a shifted time range if a request uses relative time
   */
  timeRange: TimeRange;
}

export interface PanelProps<T = any> {
  id: number; // ID within the current dashboard
  data: PanelData;
  timeRange: TimeRange;
  timeZone: TimeZone;
  options: T;
  onOptionsChange: (options: T) => void;
  /** Panel fields configuration */
  fieldConfig: FieldConfigSource;
  /** Enables panel field config manipulation */
  onFieldConfigChange: (config: FieldConfigSource) => void;
  renderCounter: number;
  transparent: boolean;
  width: number;
  height: number;
  replaceVariables: InterpolateFunction;
  onChangeTimeRange: (timeRange: AbsoluteTimeRange) => void;
  eventBus: EventBus;
}

export interface PanelEditorProps<T = any> {
  options: T;
  onOptionsChange: (
    options: T,
    // callback can be used to run something right after update.
    callback?: () => void
  ) => void;
  data: PanelData;

  /**
   * Panel fields configuration - temporart solution
   * TODO[FieldConfig]: Remove when we switch old editor to new
   */
  fieldConfig: FieldConfigSource;
  /**
   * Enables panel field config manipulation
   * TODO[FieldConfig]: Remove when we switch old editor to new
   */
  onFieldConfigChange: (config: FieldConfigSource) => void;
}

export interface PanelModel<TOptions = any> {
  id: number;
  options: TOptions;
  fieldConfig: FieldConfigSource;
  pluginVersion?: string;
  scopedVars?: ScopedVars;
}

/**
 * Called when a panel is first loaded with current panel model
 */
export type PanelMigrationHandler<TOptions = any> = (panel: PanelModel<TOptions>) => Partial<TOptions>;

/**
 * Called before a panel is initialized. Allows panel inspection for any updates before changing the panel type.
 */
export type PanelTypeChangedHandler<TOptions = any> = (
  panel: PanelModel<TOptions>,
  prevPluginId: string,
  prevOptions: any
) => Partial<TOptions>;

export type PanelOptionEditorsRegistry = Registry<PanelOptionsEditorItem>;

export interface PanelOptionsEditorProps<TValue> extends StandardEditorProps<TValue> {}

export interface PanelOptionsEditorItem<TOptions = any, TValue = any, TSettings = any>
  extends OptionsEditorItem<TOptions, TSettings, PanelOptionsEditorProps<TValue>, TValue> {}

export interface PanelOptionsEditorConfig<TOptions, TSettings = any, TValue = any> {
  id: (keyof TOptions & string) | string;
  name: string;
  description: string;
  settings?: TSettings;
  defaultValue?: TValue;
}

export interface PanelMenuItem {
  type?: 'submenu' | 'divider';
  text?: string;
  iconClassName?: string;
  onClick?: (event: React.MouseEvent<any>) => void;
  shortcut?: string;
  href?: string;
  subMenu?: PanelMenuItem[];
}

export interface AngularPanelMenuItem {
  click: Function;
  icon: string;
  href: string;
  divider: boolean;
  text: string;
  shortcut: string;
  submenu: any[];
}

export enum VizOrientation {
  Auto = 'auto',
  Vertical = 'vertical',
  Horizontal = 'horizontal',
}

export interface PanelHoverEventPayload {
  panelId: number;
  // temp test event
  pos: {
    x: number;
    y: number;
  };
}

export class PanelHoverEvent extends BusEventWithPayload<PanelHoverEventPayload> {
  static readonly type = 'panel-hover-event';
}<|MERGE_RESOLUTION|>--- conflicted
+++ resolved
@@ -4,14 +4,11 @@
 import { LoadingState } from './data';
 import { DataFrame } from './dataFrame';
 import { AbsoluteTimeRange, TimeRange, TimeZone } from './time';
-<<<<<<< HEAD
 import { BusEventWithPayload, EventBus } from '../utils/EventBus';
-=======
 import { FieldConfigSource } from './fieldOverrides';
 import { Registry } from '../utils';
 import { StandardEditorProps } from '../field';
 import { OptionsEditorItem } from './OptionsUIRegistryBuilder';
->>>>>>> 3fae28be
 
 export type InterpolateFunction = (value: string, scopedVars?: ScopedVars, format?: string | Function) => string;
 
