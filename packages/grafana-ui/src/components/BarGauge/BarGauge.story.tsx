import { storiesOf } from '@storybook/react';
import { number, text } from '@storybook/addon-knobs';
<<<<<<< HEAD
import { BarGauge, Props } from './BarGauge';
import { VizOrientation, ScaleMode, Field, FieldType, getDisplayProcessor } from '@grafana/data';
=======
import { BarGauge, Props, BarGaugeDisplayMode } from './BarGauge';
import { VizOrientation } from '@grafana/data';
>>>>>>> 3347b45a
import { withCenteredStory } from '../../utils/storybook/withCenteredStory';
import { renderComponentWithTheme } from '../../utils/storybook/withTheme';

const getKnobs = () => {
  return {
    value: number('value', 70),
    title: text('title', 'Title'),
    minValue: number('minValue', 0),
    maxValue: number('maxValue', 100),
    threshold1Value: number('threshold1Value', 40),
    threshold1Color: text('threshold1Color', 'orange'),
    threshold2Value: number('threshold2Value', 60),
    threshold2Color: text('threshold2Color', 'red'),
  };
};

const BarGaugeStories = storiesOf('Visualizations/BarGauge', module);

BarGaugeStories.addDecorator(withCenteredStory);

function addBarGaugeStory(name: string, overrides: Partial<Props>) {
  BarGaugeStories.add(name, () => {
    const {
      value,
      title,
      minValue,
      maxValue,
      threshold1Color,
      threshold2Color,
      threshold1Value,
      threshold2Value,
    } = getKnobs();

    const field: Partial<Field> = {
      type: FieldType.number,
      config: {
        min: minValue,
        max: maxValue,
        scale: {
          mode: ScaleMode.absolute,
          thresholds: [
            { value: -Infinity, color: 'green' },
            { value: threshold1Value, color: threshold1Color },
            { value: threshold2Value, color: threshold2Color },
          ],
        },
      },
    };
    field.display = getDisplayProcessor({ field });

    const props: Props = {
      theme: {} as any,
      width: 300,
      height: 300,
      value: {
        text: value.toString(),
        title: title,
        numeric: value,
      },
      minValue: minValue,
      maxValue: maxValue,
      orientation: VizOrientation.Vertical,
<<<<<<< HEAD
      displayMode: 'basic',
      scale: field?.config!.scale!,
      display: field.display!,
=======
      displayMode: BarGaugeDisplayMode.Basic,
      thresholds: [
        { value: -Infinity, color: 'green' },
        { value: threshold1Value, color: threshold1Color },
        { value: threshold2Value, color: threshold2Color },
      ],
>>>>>>> 3347b45a
    };

    Object.assign(props, overrides);
    return renderComponentWithTheme(BarGauge, props);
  });
}

addBarGaugeStory('Gradient Vertical', {
  displayMode: BarGaugeDisplayMode.Gradient,
  orientation: VizOrientation.Vertical,
  height: 500,
  width: 100,
});

addBarGaugeStory('Gradient Horizontal', {
  displayMode: BarGaugeDisplayMode.Gradient,
  orientation: VizOrientation.Horizontal,
  height: 100,
  width: 500,
});

addBarGaugeStory('LCD Horizontal', {
  displayMode: BarGaugeDisplayMode.Lcd,
  orientation: VizOrientation.Vertical,
  height: 500,
  width: 100,
});<|MERGE_RESOLUTION|>--- conflicted
+++ resolved
@@ -1,12 +1,7 @@
 import { storiesOf } from '@storybook/react';
 import { number, text } from '@storybook/addon-knobs';
-<<<<<<< HEAD
-import { BarGauge, Props } from './BarGauge';
+import { BarGauge, Props, BarGaugeDisplayMode } from './BarGauge';
 import { VizOrientation, ScaleMode, Field, FieldType, getDisplayProcessor } from '@grafana/data';
-=======
-import { BarGauge, Props, BarGaugeDisplayMode } from './BarGauge';
-import { VizOrientation } from '@grafana/data';
->>>>>>> 3347b45a
 import { withCenteredStory } from '../../utils/storybook/withCenteredStory';
 import { renderComponentWithTheme } from '../../utils/storybook/withTheme';
 
@@ -69,18 +64,9 @@
       minValue: minValue,
       maxValue: maxValue,
       orientation: VizOrientation.Vertical,
-<<<<<<< HEAD
-      displayMode: 'basic',
+      displayMode: BarGaugeDisplayMode.Basic,
       scale: field?.config!.scale!,
       display: field.display!,
-=======
-      displayMode: BarGaugeDisplayMode.Basic,
-      thresholds: [
-        { value: -Infinity, color: 'green' },
-        { value: threshold1Value, color: threshold1Color },
-        { value: threshold2Value, color: threshold2Color },
-      ],
->>>>>>> 3347b45a
     };
 
     Object.assign(props, overrides);
