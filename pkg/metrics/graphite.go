package metrics

import (
	"bytes"
	"fmt"
	"net"
	"strings"
	"time"

	"github.com/grafana/grafana/pkg/log"
	"github.com/grafana/grafana/pkg/setting"
)

type GraphitePublisher struct {
	address    string
	protocol   string
	prefix     string
	prevCounts map[string]int64
}

func CreateGraphitePublisher() (*GraphitePublisher, error) {
	graphiteSection, err := setting.Cfg.GetSection("metrics.graphite")
	if err != nil {
		return nil, nil
	}

	address := graphiteSection.Key("address").String()
	if address == "" {
		return nil, nil
	}

	publisher := &GraphitePublisher{}
	publisher.prevCounts = make(map[string]int64)
	publisher.protocol = "tcp"
<<<<<<< HEAD
	publisher.address = graphiteSection.Key("address").MustString("localhost:2003")
=======
	publisher.address = address
>>>>>>> 0951da9c

	safeInstanceName := strings.Replace(setting.InstanceName, ".", "_", -1)
	prefix := graphiteSection.Key("prefix").Value()

	if prefix == "" {
		prefix = "service.grafana.%(instance_name)s."
	}

	publisher.prefix = strings.Replace(prefix, "%(instance_name)s", safeInstanceName, -1)

	return publisher, nil
}

func (this *GraphitePublisher) Publish(metrics []Metric) {
	conn, err := net.DialTimeout(this.protocol, this.address, time.Second*5)

	if err != nil {
		log.Error(3, "Metrics: GraphitePublisher:  Failed to connect to %s!", err)
		return
	}

	buf := bytes.NewBufferString("")
	now := time.Now().Unix()

	for _, m := range metrics {
		metricName := this.prefix + m.Name() + m.StringifyTags()

		switch metric := m.(type) {
		case Counter:
			this.addCount(buf, metricName+".count", metric.Count(), now)
		case Timer:
			percentiles := metric.Percentiles([]float64{0.25, 0.75, 0.90, 0.99})
			this.addCount(buf, metricName+".count", metric.Count(), now)
			this.addInt(buf, metricName+".max", metric.Max(), now)
			this.addInt(buf, metricName+".min", metric.Min(), now)
			this.addFloat(buf, metricName+".mean", metric.Mean(), now)
			this.addFloat(buf, metricName+".std", metric.StdDev(), now)
			this.addFloat(buf, metricName+".p25", percentiles[0], now)
			this.addFloat(buf, metricName+".p75", percentiles[1], now)
			this.addFloat(buf, metricName+".p90", percentiles[2], now)
			this.addFloat(buf, metricName+".p99", percentiles[3], now)
		}
	}

	log.Trace("Metrics: GraphitePublisher.Publish() \n%s", buf)
	_, err = conn.Write(buf.Bytes())

	if err != nil {
		log.Error(3, "Metrics: GraphitePublisher: Failed to send metrics! %s", err)
	}
}

func (this *GraphitePublisher) addInt(buf *bytes.Buffer, metric string, value int64, now int64) {
	buf.WriteString(fmt.Sprintf("%s %d %d\n", metric, value, now))
}

func (this *GraphitePublisher) addFloat(buf *bytes.Buffer, metric string, value float64, now int64) {
	buf.WriteString(fmt.Sprintf("%s %f %d\n", metric, value, now))
}

func (this *GraphitePublisher) addCount(buf *bytes.Buffer, metric string, value int64, now int64) {
	delta := value

	if last, ok := this.prevCounts[metric]; ok {
		delta = calculateDelta(last, value)
	}

	this.prevCounts[metric] = value
	buf.WriteString(fmt.Sprintf("%s %d %d\n", metric, delta, now))
}<|MERGE_RESOLUTION|>--- conflicted
+++ resolved
@@ -32,21 +32,17 @@
 	publisher := &GraphitePublisher{}
 	publisher.prevCounts = make(map[string]int64)
 	publisher.protocol = "tcp"
-<<<<<<< HEAD
-	publisher.address = graphiteSection.Key("address").MustString("localhost:2003")
-=======
+	publisher.prefix = graphiteSection.Key("prefix").MustString("prod.grafana.%(instance_name)s")
 	publisher.address = address
->>>>>>> 0951da9c
 
 	safeInstanceName := strings.Replace(setting.InstanceName, ".", "_", -1)
 	prefix := graphiteSection.Key("prefix").Value()
 
 	if prefix == "" {
-		prefix = "service.grafana.%(instance_name)s."
+		prefix = "prod.grafana.%(instance_name)s."
 	}
 
 	publisher.prefix = strings.Replace(prefix, "%(instance_name)s", safeInstanceName, -1)
-
 	return publisher, nil
 }
 
