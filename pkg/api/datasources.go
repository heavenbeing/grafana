package api

import (
	"sort"

	"github.com/grafana/grafana/pkg/api/dtos"
	"github.com/grafana/grafana/pkg/bus"
	m "github.com/grafana/grafana/pkg/models"
	"github.com/grafana/grafana/pkg/plugins"
	"github.com/grafana/grafana/pkg/util"
)

func GetDataSources(c *m.ReqContext) Response {
	query := m.GetDataSourcesQuery{OrgId: c.OrgId}

	if err := bus.Dispatch(&query); err != nil {
		return Error(500, "Failed to query datasources", err)
	}

	dsFilterQuery := m.DatasourcesPermissionFilterQuery{
		User:        c.SignedInUser,
		Datasources: query.Result,
	}

<<<<<<< HEAD
	datasources := []*m.DataSource{}
=======
	var datasources []*m.DataSource
>>>>>>> 1329c709
	if err := bus.Dispatch(&dsFilterQuery); err != nil {
		if err != bus.ErrHandlerNotFound {
			return Error(500, "Could not get datasources", err)
		}

		datasources = query.Result
	} else {
		datasources = dsFilterQuery.Result
	}

	result := make(dtos.DataSourceList, 0)
	for _, ds := range datasources {
		dsItem := dtos.DataSourceListItemDTO{
			OrgId:     ds.OrgId,
			Id:        ds.Id,
			Name:      ds.Name,
			Url:       ds.Url,
			Type:      ds.Type,
			Access:    ds.Access,
			Password:  ds.Password,
			Database:  ds.Database,
			User:      ds.User,
			BasicAuth: ds.BasicAuth,
			IsDefault: ds.IsDefault,
			JsonData:  ds.JsonData,
			ReadOnly:  ds.ReadOnly,
		}

		if plugin, exists := plugins.DataSources[ds.Type]; exists {
			dsItem.TypeLogoUrl = plugin.Info.Logos.Small
		} else {
			dsItem.TypeLogoUrl = "public/img/icn-datasource.svg"
		}

		result = append(result, dsItem)
	}

	sort.Sort(result)

	return JSON(200, &result)
}

func GetDataSourceById(c *m.ReqContext) Response {
	query := m.GetDataSourceByIdQuery{
		Id:    c.ParamsInt64(":id"),
		OrgId: c.OrgId,
	}

	if err := bus.Dispatch(&query); err != nil {
		if err == m.ErrDataSourceNotFound {
			return Error(404, "Data source not found", nil)
		}
		return Error(500, "Failed to query datasources", err)
	}

	ds := query.Result
	dtos := convertModelToDtos(ds)

	return JSON(200, &dtos)
}

func DeleteDataSourceById(c *m.ReqContext) Response {
	id := c.ParamsInt64(":id")

	if id <= 0 {
		return Error(400, "Missing valid datasource id", nil)
	}

	ds, err := getRawDataSourceById(id, c.OrgId)
	if err != nil {
		return Error(400, "Failed to delete datasource", nil)
	}

	if ds.ReadOnly {
		return Error(403, "Cannot delete read-only data source", nil)
	}

	cmd := &m.DeleteDataSourceByIdCommand{Id: id, OrgId: c.OrgId}

	err = bus.Dispatch(cmd)
	if err != nil {
		return Error(500, "Failed to delete datasource", err)
	}

	return Success("Data source deleted")
}

func DeleteDataSourceByName(c *m.ReqContext) Response {
	name := c.Params(":name")

	if name == "" {
		return Error(400, "Missing valid datasource name", nil)
	}

	getCmd := &m.GetDataSourceByNameQuery{Name: name, OrgId: c.OrgId}
	if err := bus.Dispatch(getCmd); err != nil {
		if err == m.ErrDataSourceNotFound {
			return Error(404, "Data source not found", nil)
		}
		return Error(500, "Failed to delete datasource", err)
	}

	if getCmd.Result.ReadOnly {
		return Error(403, "Cannot delete read-only data source", nil)
	}

	cmd := &m.DeleteDataSourceByNameCommand{Name: name, OrgId: c.OrgId}
	err := bus.Dispatch(cmd)
	if err != nil {
		return Error(500, "Failed to delete datasource", err)
	}

	return Success("Data source deleted")
}

func AddDataSource(c *m.ReqContext, cmd m.AddDataSourceCommand) Response {
	cmd.OrgId = c.OrgId

	if err := bus.Dispatch(&cmd); err != nil {
		if err == m.ErrDataSourceNameExists {
			return Error(409, err.Error(), err)
		}

		return Error(500, "Failed to add datasource", err)
	}

	ds := convertModelToDtos(cmd.Result)
	return JSON(200, util.DynMap{
		"message":    "Datasource added",
		"id":         cmd.Result.Id,
		"name":       cmd.Result.Name,
		"datasource": ds,
	})
}

func UpdateDataSource(c *m.ReqContext, cmd m.UpdateDataSourceCommand) Response {
	cmd.OrgId = c.OrgId
	cmd.Id = c.ParamsInt64(":id")

	err := fillWithSecureJSONData(&cmd)
	if err != nil {
		return Error(500, "Failed to update datasource", err)
	}

	err = bus.Dispatch(&cmd)
	if err != nil {
		if err == m.ErrDataSourceUpdatingOldVersion {
			return Error(500, "Failed to update datasource. Reload new version and try again", err)
		}
		return Error(500, "Failed to update datasource", err)
	}

	query := m.GetDataSourceByIdQuery{
		Id:    cmd.Id,
		OrgId: c.OrgId,
	}

	if err := bus.Dispatch(&query); err != nil {
		if err == m.ErrDataSourceNotFound {
			return Error(404, "Data source not found", nil)
		}
		return Error(500, "Failed to query datasources", err)
	}

	dtos := convertModelToDtos(query.Result)

	return JSON(200, util.DynMap{
		"message":    "Datasource updated",
		"id":         cmd.Id,
		"name":       cmd.Name,
		"datasource": dtos,
	})
}

func fillWithSecureJSONData(cmd *m.UpdateDataSourceCommand) error {
	if len(cmd.SecureJsonData) == 0 {
		return nil
	}

	ds, err := getRawDataSourceById(cmd.Id, cmd.OrgId)
	if err != nil {
		return err
	}

	if ds.ReadOnly {
		return m.ErrDatasourceIsReadOnly
	}

	secureJSONData := ds.SecureJsonData.Decrypt()
	for k, v := range secureJSONData {

		if _, ok := cmd.SecureJsonData[k]; !ok {
			cmd.SecureJsonData[k] = v
		}
	}

	return nil
}

func getRawDataSourceById(id int64, orgID int64) (*m.DataSource, error) {
	query := m.GetDataSourceByIdQuery{
		Id:    id,
		OrgId: orgID,
	}

	if err := bus.Dispatch(&query); err != nil {
		return nil, err
	}

	return query.Result, nil
}

// Get /api/datasources/name/:name
func GetDataSourceByName(c *m.ReqContext) Response {
	query := m.GetDataSourceByNameQuery{Name: c.Params(":name"), OrgId: c.OrgId}

	if err := bus.Dispatch(&query); err != nil {
		if err == m.ErrDataSourceNotFound {
			return Error(404, "Data source not found", nil)
		}
		return Error(500, "Failed to query datasources", err)
	}

	dtos := convertModelToDtos(query.Result)
	dtos.ReadOnly = true
	return JSON(200, &dtos)
}

// Get /api/datasources/id/:name
func GetDataSourceIdByName(c *m.ReqContext) Response {
	query := m.GetDataSourceByNameQuery{Name: c.Params(":name"), OrgId: c.OrgId}

	if err := bus.Dispatch(&query); err != nil {
		if err == m.ErrDataSourceNotFound {
			return Error(404, "Data source not found", nil)
		}
		return Error(500, "Failed to query datasources", err)
	}

	ds := query.Result
	dtos := dtos.AnyId{
		Id: ds.Id,
	}

	return JSON(200, &dtos)
}

func convertModelToDtos(ds *m.DataSource) dtos.DataSource {
	dto := dtos.DataSource{
		Id:                ds.Id,
		OrgId:             ds.OrgId,
		Name:              ds.Name,
		Url:               ds.Url,
		Type:              ds.Type,
		Access:            ds.Access,
		Password:          ds.Password,
		Database:          ds.Database,
		User:              ds.User,
		BasicAuth:         ds.BasicAuth,
		BasicAuthUser:     ds.BasicAuthUser,
		BasicAuthPassword: ds.BasicAuthPassword,
		WithCredentials:   ds.WithCredentials,
		IsDefault:         ds.IsDefault,
		JsonData:          ds.JsonData,
		SecureJsonFields:  map[string]bool{},
		Version:           ds.Version,
		ReadOnly:          ds.ReadOnly,
	}

	for k, v := range ds.SecureJsonData {
		if len(v) > 0 {
			dto.SecureJsonFields[k] = true
		}
	}

	return dto
}<|MERGE_RESOLUTION|>--- conflicted
+++ resolved
@@ -22,11 +22,7 @@
 		Datasources: query.Result,
 	}
 
-<<<<<<< HEAD
-	datasources := []*m.DataSource{}
-=======
 	var datasources []*m.DataSource
->>>>>>> 1329c709
 	if err := bus.Dispatch(&dsFilterQuery); err != nil {
 		if err != bus.ErrHandlerNotFound {
 			return Error(500, "Could not get datasources", err)
